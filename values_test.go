--- conflicted
+++ resolved
@@ -89,20 +89,6 @@
 			return // No JSON/JSONB type -- must be running against old PostgreSQL
 		}
 
-<<<<<<< HEAD
-		testJSONString(t, conn, typename)
-		testJSONStringPointer(t, conn, typename)
-		testJSONSingleLevelStringMap(t, conn, typename)
-		testJSONNestedMap(t, conn, typename)
-		testJSONStringArray(t, conn, typename)
-		testJSONInt64Array(t, conn, typename)
-		testJSONInt16ArrayFailureDueToOverflow(t, conn, typename)
-		testJSONStruct(t, conn, typename)
-	}
-}
-
-func testJSONString(t *testing.T, conn *pgx.Conn, typename string) {
-=======
 		for _, format := range []int16{pgx.TextFormatCode, pgx.BinaryFormatCode} {
 			pgtype := conn.PgTypes[oid]
 			pgtype.DefaultFormat = format
@@ -110,20 +96,19 @@
 
 			typename := conn.PgTypes[oid].Name
 
-			testJsonString(t, conn, typename, format)
-			testJsonStringPointer(t, conn, typename, format)
-			testJsonSingleLevelStringMap(t, conn, typename, format)
-			testJsonNestedMap(t, conn, typename, format)
-			testJsonStringArray(t, conn, typename, format)
-			testJsonInt64Array(t, conn, typename, format)
-			testJsonInt16ArrayFailureDueToOverflow(t, conn, typename, format)
-			testJsonStruct(t, conn, typename, format)
-		}
-	}
-}
-
-func testJsonString(t *testing.T, conn *pgx.Conn, typename string, format int16) {
->>>>>>> e96c105b
+			testJSONString(t, conn, typename, format)
+			testJSONStringPointer(t, conn, typename, format)
+			testJSONSingleLevelStringMap(t, conn, typename, format)
+			testJSONNestedMap(t, conn, typename, format)
+			testJSONStringArray(t, conn, typename, format)
+			testJSONInt64Array(t, conn, typename, format)
+			testJSONInt16ArrayFailureDueToOverflow(t, conn, typename, format)
+			testJSONStruct(t, conn, typename, format)
+		}
+	}
+}
+
+func testJSONString(t *testing.T, conn *pgx.Conn, typename string, format int16) {
 	input := `{"key": "value"}`
 	expectedOutput := map[string]string{"key": "value"}
 	var output map[string]string
@@ -139,11 +124,7 @@
 	}
 }
 
-<<<<<<< HEAD
-func testJSONStringPointer(t *testing.T, conn *pgx.Conn, typename string) {
-=======
-func testJsonStringPointer(t *testing.T, conn *pgx.Conn, typename string, format int16) {
->>>>>>> e96c105b
+func testJSONStringPointer(t *testing.T, conn *pgx.Conn, typename string, format int16) {
 	input := `{"key": "value"}`
 	expectedOutput := map[string]string{"key": "value"}
 	var output map[string]string
@@ -159,11 +140,7 @@
 	}
 }
 
-<<<<<<< HEAD
-func testJSONSingleLevelStringMap(t *testing.T, conn *pgx.Conn, typename string) {
-=======
-func testJsonSingleLevelStringMap(t *testing.T, conn *pgx.Conn, typename string, format int16) {
->>>>>>> e96c105b
+func testJSONSingleLevelStringMap(t *testing.T, conn *pgx.Conn, typename string, format int16) {
 	input := map[string]string{"key": "value"}
 	var output map[string]string
 	err := conn.QueryRow("select $1::"+typename, input).Scan(&output)
@@ -178,11 +155,7 @@
 	}
 }
 
-<<<<<<< HEAD
-func testJSONNestedMap(t *testing.T, conn *pgx.Conn, typename string) {
-=======
-func testJsonNestedMap(t *testing.T, conn *pgx.Conn, typename string, format int16) {
->>>>>>> e96c105b
+func testJSONNestedMap(t *testing.T, conn *pgx.Conn, typename string, format int16) {
 	input := map[string]interface{}{
 		"name":      "Uncanny",
 		"stats":     map[string]interface{}{"hp": float64(107), "maxhp": float64(150)},
@@ -201,11 +174,7 @@
 	}
 }
 
-<<<<<<< HEAD
-func testJSONStringArray(t *testing.T, conn *pgx.Conn, typename string) {
-=======
-func testJsonStringArray(t *testing.T, conn *pgx.Conn, typename string, format int16) {
->>>>>>> e96c105b
+func testJSONStringArray(t *testing.T, conn *pgx.Conn, typename string, format int16) {
 	input := []string{"foo", "bar", "baz"}
 	var output []string
 	err := conn.QueryRow("select $1::"+typename, input).Scan(&output)
@@ -218,11 +187,7 @@
 	}
 }
 
-<<<<<<< HEAD
-func testJSONInt64Array(t *testing.T, conn *pgx.Conn, typename string) {
-=======
-func testJsonInt64Array(t *testing.T, conn *pgx.Conn, typename string, format int16) {
->>>>>>> e96c105b
+func testJSONInt64Array(t *testing.T, conn *pgx.Conn, typename string, format int16) {
 	input := []int64{1, 2, 234432}
 	var output []int64
 	err := conn.QueryRow("select $1::"+typename, input).Scan(&output)
@@ -235,11 +200,7 @@
 	}
 }
 
-<<<<<<< HEAD
-func testJSONInt16ArrayFailureDueToOverflow(t *testing.T, conn *pgx.Conn, typename string) {
-=======
-func testJsonInt16ArrayFailureDueToOverflow(t *testing.T, conn *pgx.Conn, typename string, format int16) {
->>>>>>> e96c105b
+func testJSONInt16ArrayFailureDueToOverflow(t *testing.T, conn *pgx.Conn, typename string, format int16) {
 	input := []int{1, 2, 234432}
 	var output []int16
 	err := conn.QueryRow("select $1::"+typename, input).Scan(&output)
@@ -248,11 +209,7 @@
 	}
 }
 
-<<<<<<< HEAD
-func testJSONStruct(t *testing.T, conn *pgx.Conn, typename string) {
-=======
-func testJsonStruct(t *testing.T, conn *pgx.Conn, typename string, format int16) {
->>>>>>> e96c105b
+func testJSONStruct(t *testing.T, conn *pgx.Conn, typename string, format int16) {
 	type person struct {
 		Name string `json:"name"`
 		Age  int    `json:"age"`
@@ -614,7 +571,7 @@
 		c   pgx.NullChar
 		a   pgx.NullAclItem
 		n   pgx.NullName
-		oid pgx.NullOid
+		oid pgx.NullOID
 		xid pgx.NullXid
 		cid pgx.NullCid
 		tid pgx.NullTid
@@ -639,9 +596,9 @@
 		{"select $1::int2", []interface{}{pgx.NullInt16{Int16: 1, Valid: false}}, []interface{}{&actual.i16}, allTypes{i16: pgx.NullInt16{Int16: 0, Valid: false}}},
 		{"select $1::int4", []interface{}{pgx.NullInt32{Int32: 1, Valid: true}}, []interface{}{&actual.i32}, allTypes{i32: pgx.NullInt32{Int32: 1, Valid: true}}},
 		{"select $1::int4", []interface{}{pgx.NullInt32{Int32: 1, Valid: false}}, []interface{}{&actual.i32}, allTypes{i32: pgx.NullInt32{Int32: 0, Valid: false}}},
-		{"select $1::oid", []interface{}{pgx.NullOid{Oid: 1, Valid: true}}, []interface{}{&actual.oid}, allTypes{oid: pgx.NullOid{Oid: 1, Valid: true}}},
-		{"select $1::oid", []interface{}{pgx.NullOid{Oid: 1, Valid: false}}, []interface{}{&actual.oid}, allTypes{oid: pgx.NullOid{Oid: 0, Valid: false}}},
-		{"select $1::oid", []interface{}{pgx.NullOid{Oid: 4294967295, Valid: true}}, []interface{}{&actual.oid}, allTypes{oid: pgx.NullOid{Oid: 4294967295, Valid: true}}},
+		{"select $1::oid", []interface{}{pgx.NullOID{OID: 1, Valid: true}}, []interface{}{&actual.oid}, allTypes{oid: pgx.NullOID{OID: 1, Valid: true}}},
+		{"select $1::oid", []interface{}{pgx.NullOID{OID: 1, Valid: false}}, []interface{}{&actual.oid}, allTypes{oid: pgx.NullOID{OID: 0, Valid: false}}},
+		{"select $1::oid", []interface{}{pgx.NullOID{OID: 4294967295, Valid: true}}, []interface{}{&actual.oid}, allTypes{oid: pgx.NullOID{OID: 4294967295, Valid: true}}},
 		{"select $1::xid", []interface{}{pgx.NullXid{Xid: 1, Valid: true}}, []interface{}{&actual.xid}, allTypes{xid: pgx.NullXid{Xid: 1, Valid: true}}},
 		{"select $1::xid", []interface{}{pgx.NullXid{Xid: 1, Valid: false}}, []interface{}{&actual.xid}, allTypes{xid: pgx.NullXid{Xid: 0, Valid: false}}},
 		{"select $1::xid", []interface{}{pgx.NullXid{Xid: 4294967295, Valid: true}}, []interface{}{&actual.xid}, allTypes{xid: pgx.NullXid{Xid: 4294967295, Valid: true}}},
